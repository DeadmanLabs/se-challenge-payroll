# Wave Software Development Challenge

Applicants for the Full-stack Developer role at Wave must
complete the following challenge, and submit a solution prior to the onsite
interview.

The purpose of this exercise is to create something that we can work on
together during the onsite. We do this so that you get a chance to collaborate
with Wavers during the interview in a situation where you know something better
than us (it's your code, after all!)

There isn't a hard deadline for this exercise; take as long as you need to
complete it. However, in terms of total time spent actively working on the
challenge, we ask that you not spend more than a few hours, as we value your
time and are happy to leave things open to discussion in the on-site interview.

Please use whatever programming language and framework you feel the most
comfortable with.

Feel free to email [dev.careers@waveapps.com](dev.careers@waveapps.com) if you
have any questions.

## Project Description

Imagine that this is the early days of Wave's history, and that we are prototyping a new payroll system API. A front end (that hasn't been developed yet, but will likely be a single page application) is going to use our API to achieve two goals:

1. Upload a CSV file containing data on the number of hours worked per day per employee
1. Retriecve data regarding how much each employee should be paid in each _pay period_

All employees are paid by the hour (there are no salaried employees.) Employees belong to one of two _job groups_ which determine their wages; job group A is paid $20/hr, and job group B is paid $30/hr. Each employee is identified by a string called an "employee id" that is globally unique in our system.

Hours are tracked per employee, per day in comma-separated value files (CSV).
Each individual CSV file is known as a "time report", and will contain:

1. A header, denoting the columns in the sheet (`date`, `hours worked`,
   `employee id`, `job group`)
1. 0 or more data rows
<<<<<<< HEAD
=======

In addition, the file name should be of the format `time-report-x.csv`,
where `x` is the ID of the time report. For example, `time-report-42.csv` would
represent a report with an ID of `42`.
>>>>>>> 4fbdbdc9

In addition, the file name of the tine report should be of the format `time-report-x.csv`, where `x` is the ID of the time report. For example, `time-report-42.csv` would represent a report with an ID of `42`.

You can assume that:

1. Columns will always be in that order.
1. There will always be data in each column.
1. There will always be a well-formed header line.
1. There will always be a well-formed file name.

An example input file named `sample.csv` is included in this repo.

### What your web-based application must do:

<<<<<<< HEAD
We've agreed to build an API with the following endpoints to serve HTTP requests:

1. An endpoint for uploading a file.

   - This file will conform to the CSV specifications outlined in the previous section.
   - Upon upload, the timekeeping information within the file must be stored to a database for archival purposes.
   - If an attempt is made to upload a file with the same report ID as a previously uploaded file, this upload should fail with an error message indicating that this is not allowed.

1. An endpoint for retrieving a payroll report structured in the following way:

   _NOTE:_ It is not the responsibility of your API to return html, as we will delegate the visual layout and redering to the front end. The expectation is that our API will only return JSON data.

   - Return a JSON object `payrollReport`.
   - The `payrollReport` will have a single field, `employeeReports`, containing a list of objects with fields `employeeId`, `payPerdiod`, and `amountPaid`.
   - The `payPeriod` field is an object containing a date interval that is roughly biweekly. Each month has two pay periods; the _first half_ is from the 1st to the 15th inclusive, and the _second half_ is from the 16th to the end of the month, inclusive. `payPeriod` will have two fields to represent this interval: `startDate` and `endDate`.

   - Each employee should have a single object in `employeeReports` for each pay period that they have recorded hours worked. The `amountPaid` field should contain the sum of the hours worked in that pay period multiplied by the hourly rate for their job group.
   - If an employee was not paid in a specific pay period, there should not be an object in `employeeReports` for that employee + pay period combination.
   - The report should be sorted in some sensical order (e.g. sorted by employee id and then pay period start.)
   - The report should be based on all _of the data_ across _all of the uploaded time reports_, for all time.

   As an example, given the upload of a sample file with the following data:

    <table>
    <tr>
      <th>
        date
      </th>
      <th>
        hours worked
      </th>
      <th>
        employee id
      </th>
      <th>
        job group
      </th>
    </tr>
    <tr>
      <td>
        2020-01-04
      </td>
      <td>
        10
      </td>
      <td>
        1
      </td>
      <td>
        A
      </td>
    </tr>
    <tr>
      <td>
        2020-01-14
      </td>
      <td>
        5
      </td>
      <td>
        1
      </td>
      <td>
        A
      </td>
    </tr>
    <tr>
      <td>
        2020-01-20
      </td>
      <td>
        3
      </td>
      <td>
        2
      </td>
      <td>
        B
      </td>
    </tr>
    <tr>
      <td>
        2020-01-20
      </td>
      <td>
        4
      </td>
      <td>
        1
      </td>
      <td>
        A
      </td>
    </tr>
    </table>

   A request to theh report endpoint should return the following JSON response:

   ```javascript
   {
     payrollReport: {
       employeeReports: [
         {
           employeeId: 1,
           payPeriod: {
             startDate: "2020-01-01",
             endDate: "2020-01-15"
           },
           amountPaid: "$300.00"
         },
         {
           employeeId: 1,
           payPeriod: {
             startDate: "2020-01-16",
             endDate: "2020-01-31"
           },
           amountPaid: "$80.00"
         },
         {
           employeeId: 2,
           payPeriod: {
             startDate: "2020-01-16",
             endDate: "2020-01-31"
           },
           amountPaid: "$90.00"
         }
       ];
     }
   }
   ```

We consider ourselves to be language agnostic here at Wave, so feel free to use whatever tech stack you see fit to meet the requirements and to showcase your skills. We only ask that your submission:

- Is easy to set up
- Can run on either a Linux or Mac OS X developer machine
- Does not require any non open-source software
=======
We've agreed to build the following web-based prototype for our partner.

1. Your app must accept (via a form) a comma separated file with the schema
   described in the previous section.
1. Your app must parse the given file, and store the timekeeping information in
   a relational database for archival reasons.
1. After upload, your application should display a _payroll report_. This
   report should also be accessible to the user without them having to upload a
   file first.
1. If an attempt is made to upload two files with the same report ID, the
   second upload should fail with an error message indicating that this is not
   allowed.

The payroll report should be structured as follows:

1. There should be 3 columns in the report: `Employee Id`, `Pay Period`,
   `Amount Paid`
1. A `Pay Period` is a date interval that is roughly biweekly. Each month has
   two pay periods; the _first half_ is from the 1st to the 15th inclusive, and
   the _second half_ is from the 16th to the end of the month, inclusive.
1. Each employee should have a single row in the report for each pay period
   that they have recorded hours worked. The `Amount Paid` should be reported
   as the sum of the hours worked in that pay period multiplied by the hourly
   rate for their job group.
1. If an employee was not paid in a specific pay period, there should not be a
   row for that employee + pay period combination in the report.
1. The report should be sorted in some sensical order (e.g. sorted by employee
   id and then pay period start.)
1. The report should be based on all _of the data_ across _all of the uploaded
   time reports_, for all time.

As an example, a sample file with the following data:

<table>
<tr>
  <th>
    date
  </th>
  <th>
    hours worked
  </th>
  <th>
    employee id
  </th>
  <th>
    job group
  </th>
</tr>
<tr>
  <td>
    4/11/2016
  </td>
  <td>
    10
  </td>
  <td>
    1
  </td>
  <td>
    A
  </td>
</tr>
<tr>
  <td>
    14/11/2016
  </td>
  <td>
    5
  </td>
  <td>
    1
  </td>
  <td>
    A
  </td>
</tr>
<tr>
  <td>
    20/11/2016
  </td>
  <td>
    3
  </td>
  <td>
    2
  </td>
  <td>
    B
  </td>
</tr>
</table>

should produce the following payroll report:

<table>
<tr>
  <th>
    Employee ID
  </th>
  <th>
    Pay Period
  </th>
  <th>
    Amount Paid
  </th>
</tr>
<tr>
  <td>
    1
  </td>
  <td>
    1/11/2016 - 15/11/2016
  </td>
  <td>
    $300.00
  </td>
</tr>
  <td>
    2
  </td>
  <td>
    16/11/2016 - 30/11/2016
  </td>
  <td>
    $90.00
  </td>
</tr>
</table>

Your application should be easy to set up, and should run on either Linux or
Mac OS X. It should not require any non open-source software.

There are many ways that this application could be built; we ask that you build
it in a way that showcases one of your strengths. If you enjoy front-end
development, do something interesting with the interface. If you like
object-oriented design, feel free to dive deeper into the domain model of this
problem. We're happy to tweak the requirements slightly if it helps you show
off one of your strengths.
>>>>>>> 4fbdbdc9

### Documentation:

Please commit the following to this `README.md`:

1. Instructions on how to build/run your application
1. Answers to the following questions:
   - How did you test that your implementation was correct?
   - If this application was destined for a production environment, what would you add or change?
   - What compromises did you have to make as a result of the time constraints of this challenge?

## Submission Instructions

1. Clone the repository.
1. Complete your project as described above within your local repository.
1. Ensure everything you want to commit is committed.
1. Create a git bundle: `git bundle create your_name.bundle --all`
1. Email the bundle file to [dev.careers@waveapps.com](dev.careers@waveapps.com)

## Evaluation

Evaluation of your submission will be based on the following criteria.

1. Did you follow the instructions for submission?
1. Did you complete the steps outlined in the _Documentation_ section?
1. Were models/entities and other components easily identifiable to the
   reviewer?
1. What design decisions did you make when designing your models/entities? Are
   they explained?
1. Did you separate any concerns in your application? Why or why not?
1. Does your solution use appropriate data types for the problem as described?<|MERGE_RESOLUTION|>--- conflicted
+++ resolved
@@ -35,13 +35,10 @@
 1. A header, denoting the columns in the sheet (`date`, `hours worked`,
    `employee id`, `job group`)
 1. 0 or more data rows
-<<<<<<< HEAD
-=======
 
 In addition, the file name should be of the format `time-report-x.csv`,
 where `x` is the ID of the time report. For example, `time-report-42.csv` would
 represent a report with an ID of `42`.
->>>>>>> 4fbdbdc9
 
 In addition, the file name of the tine report should be of the format `time-report-x.csv`, where `x` is the ID of the time report. For example, `time-report-42.csv` would represent a report with an ID of `42`.
 
@@ -56,7 +53,6 @@
 
 ### What your web-based application must do:
 
-<<<<<<< HEAD
 We've agreed to build an API with the following endpoints to serve HTTP requests:
 
 1. An endpoint for uploading a file.
@@ -193,146 +189,6 @@
 - Is easy to set up
 - Can run on either a Linux or Mac OS X developer machine
 - Does not require any non open-source software
-=======
-We've agreed to build the following web-based prototype for our partner.
-
-1. Your app must accept (via a form) a comma separated file with the schema
-   described in the previous section.
-1. Your app must parse the given file, and store the timekeeping information in
-   a relational database for archival reasons.
-1. After upload, your application should display a _payroll report_. This
-   report should also be accessible to the user without them having to upload a
-   file first.
-1. If an attempt is made to upload two files with the same report ID, the
-   second upload should fail with an error message indicating that this is not
-   allowed.
-
-The payroll report should be structured as follows:
-
-1. There should be 3 columns in the report: `Employee Id`, `Pay Period`,
-   `Amount Paid`
-1. A `Pay Period` is a date interval that is roughly biweekly. Each month has
-   two pay periods; the _first half_ is from the 1st to the 15th inclusive, and
-   the _second half_ is from the 16th to the end of the month, inclusive.
-1. Each employee should have a single row in the report for each pay period
-   that they have recorded hours worked. The `Amount Paid` should be reported
-   as the sum of the hours worked in that pay period multiplied by the hourly
-   rate for their job group.
-1. If an employee was not paid in a specific pay period, there should not be a
-   row for that employee + pay period combination in the report.
-1. The report should be sorted in some sensical order (e.g. sorted by employee
-   id and then pay period start.)
-1. The report should be based on all _of the data_ across _all of the uploaded
-   time reports_, for all time.
-
-As an example, a sample file with the following data:
-
-<table>
-<tr>
-  <th>
-    date
-  </th>
-  <th>
-    hours worked
-  </th>
-  <th>
-    employee id
-  </th>
-  <th>
-    job group
-  </th>
-</tr>
-<tr>
-  <td>
-    4/11/2016
-  </td>
-  <td>
-    10
-  </td>
-  <td>
-    1
-  </td>
-  <td>
-    A
-  </td>
-</tr>
-<tr>
-  <td>
-    14/11/2016
-  </td>
-  <td>
-    5
-  </td>
-  <td>
-    1
-  </td>
-  <td>
-    A
-  </td>
-</tr>
-<tr>
-  <td>
-    20/11/2016
-  </td>
-  <td>
-    3
-  </td>
-  <td>
-    2
-  </td>
-  <td>
-    B
-  </td>
-</tr>
-</table>
-
-should produce the following payroll report:
-
-<table>
-<tr>
-  <th>
-    Employee ID
-  </th>
-  <th>
-    Pay Period
-  </th>
-  <th>
-    Amount Paid
-  </th>
-</tr>
-<tr>
-  <td>
-    1
-  </td>
-  <td>
-    1/11/2016 - 15/11/2016
-  </td>
-  <td>
-    $300.00
-  </td>
-</tr>
-  <td>
-    2
-  </td>
-  <td>
-    16/11/2016 - 30/11/2016
-  </td>
-  <td>
-    $90.00
-  </td>
-</tr>
-</table>
-
-Your application should be easy to set up, and should run on either Linux or
-Mac OS X. It should not require any non open-source software.
-
-There are many ways that this application could be built; we ask that you build
-it in a way that showcases one of your strengths. If you enjoy front-end
-development, do something interesting with the interface. If you like
-object-oriented design, feel free to dive deeper into the domain model of this
-problem. We're happy to tweak the requirements slightly if it helps you show
-off one of your strengths.
->>>>>>> 4fbdbdc9
 
 ### Documentation:
 
